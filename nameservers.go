package dns

import (
	"context"
	cryptorand "crypto/rand"
	"errors"
	"io"
	"math/big"
	"net"
	"sync/atomic"
	//"fmt"
	//"runtime/debug"
)

// NameServers is a slice of DNS nameserver addresses.
type NameServers []net.Addr

// RLS 2/15/2018 - This is a custom key used in context structs to tell the dialer to use an alternate DNS server if available.
type key string
const UpstreamKey key = "upstream"


// Random picks a random Addr from s every time.
func (s NameServers) Random(rand io.Reader) ProxyFunc {
	addrsByNet := s.netAddrsMap()

	maxByNet := make(map[string]*big.Int, len(addrsByNet))
	for network, addrs := range addrsByNet {
		maxByNet[network] = big.NewInt(int64(len(addrs)))
	}

	return func(_ context.Context, addr net.Addr) (net.Addr, error) {
		network := addr.Network()
		max, ok := maxByNet[network]
		if !ok {
			return nil, errors.New("no nameservers for network: " + network)
		}

		addrs, ok := addrsByNet[network]
		if !ok {
			panic("impossible")
		}

		idx, err := cryptorand.Int(rand, max)
		if err != nil {
			return nil, err
		}

		return addrs[idx.Uint64()], nil
	}
}

// RoundRobin picks the next Addr of s by index of the last pick.
func (s NameServers) RoundRobin() ProxyFunc {
	addrsByNet := s.netAddrsMap()

	idxByNet := make(map[string]*uint32, len(s))
	for network := range addrsByNet {
		idxByNet[network] = new(uint32)
	}

	return func(_ context.Context, addr net.Addr) (net.Addr, error) {
		network := addr.Network()
		idx, ok := idxByNet[network]
		if !ok {
			return nil, errors.New("no nameservers for network: " + network)
		}

		addrs, ok := addrsByNet[network]
		if !ok {
			panic("impossible")
		}

		return addrs[int(atomic.AddUint32(idx, 1)-1)%len(addrs)], nil
	}
}

func (s NameServers) netAddrsMap() map[string][]net.Addr {
	addrsByNet := make(map[string][]net.Addr, len(s))
	for _, addr := range s {
		network := addr.Network()
		addrsByNet[network] = append(addrsByNet[network], addr)
	}
<<<<<<< HEAD
}

// Alternate returns the first DNS server by default. If the UpstreamKey
// is found in the context object, it will randomly select one of the alternate
// DNS servers, if any were provided. Typical usage is to set the first address
// to 127.0.0.1 and the others to upstream DNS servers.
func (s NameServers) Upstream(rand io.Reader) ProxyFunc {

	max := big.NewInt(int64(len(s) - 1))
	return func(ctx context.Context, _ net.Addr) (net.Addr, error) {
		//fmt.Println("[DEBUG] DNS/Upstream()")
		// ctx.Value returns nil if ctx has no value for the key
		useUpstream := ctx.Value(UpstreamKey)

		// No upstream key was provided, so use the first entry
		if useUpstream == nil || len(s) == 1 {
			//fmt.Println("[DEBUG] DNS/Upstream() - No upstream key. Using first entry.", ctx)
			//debug.PrintStack()
			return s[0], nil
		}

		// Select a random number between 0 and max index - 1
		idx, err := cryptorand.Int(rand, max)
		if err != nil {
			return nil, err
		}

		//fmt.Printf("[DEBUG] DNS.Upstream() - FOUND KEY %d %s\n", idx.Uint64() + 1, s[idx.Uint64() + 1].String())
		return s[idx.Uint64() + 1], nil
	}
}

// RLS 8/10/2018 - Returns first entry
func (s NameServers) First() ProxyFunc {
	return func(ctx context.Context, _ net.Addr) (net.Addr, error) {
		return s[0], nil
	}
=======
	return addrsByNet
>>>>>>> d356cf78
}<|MERGE_RESOLUTION|>--- conflicted
+++ resolved
@@ -81,7 +81,7 @@
 		network := addr.Network()
 		addrsByNet[network] = append(addrsByNet[network], addr)
 	}
-<<<<<<< HEAD
+	return addrsByNet
 }
 
 // Alternate returns the first DNS server by default. If the UpstreamKey
@@ -119,7 +119,4 @@
 	return func(ctx context.Context, _ net.Addr) (net.Addr, error) {
 		return s[0], nil
 	}
-=======
-	return addrsByNet
->>>>>>> d356cf78
 }